version 2.0.9
	- Fix bug in Array::alignment_offset affecting causing occasional
	crashes reduce and assign operations due to unaligned AVX access,
	now tested in test_packet_operations
<<<<<<< HEAD
	- Added Conjugate-Gradient and L-BFGS minimization methods, both
	bounded and unbounded methods
=======
	- Disabled vectorization on 32-bit ARM NEON targets as there are
	insufficient floating-point intrinsics
>>>>>>> 66389854

version 2.0.8 (22 August 2020)
	- Added adept_optimize.h header file providing minimization
	capability, initially with the constrained and unconstrained
	Levenberg-Marquardt minimization algorithm
	- Test program test_minimize tests with the N-dimensional
	Rosenbrock function
	- The Stack member function "jacobian" can now operate on or
	return Adept matrices, rather than solely on raw pointers which
	had to point to data in column-major order
	- Removed "using namespace internal" from several header files so
	that adept namespace is clean
	- Fixed C++98 compatibility

version 2.0.7 (23 June 2020)
	- Added fast, vectorizable exponential function "fastexp", or can
	use as adept::exp if the ADEPT_FAST_EXPONENTIAL preprocessor
	variable is defined
	- Moved all the vector intrinsic stuff to quick_e.h
	- Added ARM-NEON support to quick_e.h
	- Adept is now thread safe on Mac OS versions that support the
	thread_local keyword
	- Fixed bug that caused incorrect differentiation of
	Active<double>/int
	- Preprocessor option ADEPT_INIT_REAL_SNAN and
	ADEPT_INIT_REAL_ZERO initialize real numbers (and complex numbers)
	to signaling NaN or zero, useful for debugging
	- Fixed bug that caused incorrect result of maxval and minval
	applied to active arrays
	- Fixed bug that caused incorrect differentiation of "product"
	function
	- Fixed bug that caused incorrect norm2 for passive vector large
	enough to use vectorization

version 2.0.6 (20 February 2020)
	- Fixed bug in hand-coded adjoint of Toon advection scheme
	(benchmark/advection_schemes_AD.h), as well as other bugs that
	would have prevented the Adjoint and hand-coded adjoints from
	being correct compared to each other
	- Fixed memory leak in Packet.h by ensuring memory is freed in the
	case that neither _POSIX_VERSION nor _MSC_VER are defined
	- Fixed bug in FixedArray.h that prevented active fixed arrays
	from registering themselves with the stack when initialized using
	an initializer list
	- Fixed missing "template" directives in UnaryOperation.h that
	prevented isfinite, isnan and isinf from working correctly on
	arrays
	- Added Array::resize_contigous functions
	- minval and maxval now work correctly with negative and +/-Inf
	arguments; previously minval gave incorrect results even for
	negative arguments
	- Added array_fortran.h to provide the ability to exchange arrays
	between C++/Adept and Fortran, for those Fortran compilers that
	support the 2018 standard
	- Added support for AVX512 vectorization: operations on 16 floats
	and 8 doubles at a time;
	- Added test_packet_operations to check Intel vector intrinsics
	correctly implemented

version 2.0.5 (6 February 2018)
	- Use set_array_print_style(x) to set behaviour of <<Array;
	available are x=PRINT_STYLE_[PLAIN|CSV|CURLY|MATLAB]
	- Fix use of _mm_undefined_ps intrinsic: only use on GCC>=4.9.1
	and Clang if appropriate built-in is present; can't guarantee its
	presence with other compilers
	- Fix writing of active scalar expressions to a stream
	- Added missing fmin/fmax(Expr,Scalar)

version 2.0.4 (8 January 2018)
	- Packet.h copes with undefined _mm_undefined_ps in GCC<4.9.1
	- Fix Packet.h in case SSE2 not enabled
	- ADEPT_FAST preprocessor variable enables
	ADEPT_NO_DIMENSION_CHECKING, ADEPT_NO_ALIAS_CHECKING and
	ADEPT_STACK_THREAD_UNSAFE
	- Divide by scalar now only converts to multiply by (1.0/scalar)
	if scalar is of floating-point type; this fixes indexing with
	"end/2"
	- Fix bug in Packet.h (found by valgrind) to ensure new[] followed
	by delete[] and posix_memalign followed by free
	- Increase initial stack size from 1000 to 1024^2
	- Fixed two bugs in IndexedArray.h that broke indexing a matrix
	with Matrix(int,intVector)
	- Allocated memory in non-OpenMP jacobian_forward is now freed

version 2.0.3 (28 October 2017)
	- Replaced template class "cast" with "expr_cast" to avoid clash
	with Expression's non-template member function; this enables
	compilation with Visual C++.
	- Added adept::have_matrix_multiplication() and
	adept::have_linear_algebra() to test for BLAS and LAPACK
	(respectively) at run-time

version 2.0.2 (21 October 2017)
	- Fixed standards-compliance problem with use of Expression in
	Curiously Recurring Template Pattern, by removing any "static
	const" members that referred to the derived class.  This enabled
	the same code to work with g++, clang++ and the Intel compiler icc.

version 2.0.1 (18 October 2017)
	- Basic passive complex arrays work, tested with
	test/test_complex_arrays
	- Added ADEPT_NO_DIMENSION_CHECKING option
	- Vectorized sqrt, unary-, unary+, max and min
	- Removed the option to vectorize with Packet representing a
	*pair* of SSE2/AVX packed vector; now a Packet can only represent
	a single packed vector. This simplifies maintenance of Packet.h,
	and the pair option offered no performance advantage anyway.
	- Vectorized reduce operations sum, product etc.
	- Many fixes to enable compilation with clang++
	- Fixed FixedArray::operator[] for rank>1

version 2.0 (September 2017)
	- Finalized version for release
	- PDF documentation is no longer installed, so that Git users are
	not obliged to have pdflatex

version 1.9.11 (30 September 2017)
	- Fixed get_gradient member function of Array and FixedArray
	- Added test_array_derivatives test program
	- Fixed indexing of FixedArrays of rank>1
	- Fixed IndexedArray applied to FixedArrays (before had reference
	to temporary dimension object
	- Test and benchmarking programs now work with single precision
	- Stack functions accept Index passed by value rather than
	reference, so that "static const int" passed from FixedArray does
	not need to be explicitly instantiated
	- Active::add_derivative_dependence and
	append_derivative_dependence no longer only accept arguments of
	type "Real"
	- ADEPT_STORAGE_THREAD_SAFE option to protect Storage reference
	counter in multi-threaded environment (C++11 only)
	- Added Array::soft_link() as another means to get thread safety
	- Added test program test_thread_safe_arrays
	- Added adept_reference latex file to doc directory
	- Added "dimensions" function for creating ExpressionSize objects

version 1.9.10 (25 September 2017)
	- Added link syntax A >>= B
	- Added assignment and initialization from initializer_lists for
	Array and FixedArray classes
	- Implemented Fortran-like "count" reduction function
	- Bug fix sending active expression to a stream with "<<"
	- Added "spread<dim>(array,n)" to match Fortran spread(array,dim,n)
	- Added outer_product(x,y)
	- Fixed adept_source.h for non-Unix systems
	- Moved mathematical functions from global to adept namespace
	- Fixed pausable recording and added test_adept_active_pausable
	- Removed unsafe ADEPT_COPY_CONSTRUCTOR_ONLY_ON_RETURN_FROM_FUNCTION
	- C++98 and C++11 correctly take cmath functions from :: and std::
	respectively
	- "make check" now runs test script test/run_tests.sh
	- inv and solve now take general expression arguments
	- Enabled indexed arrays to be assigned to an initializer list
	- BLAS now optional (without it matrix multiplication causes
	run-time exception)
	- Added test_derivatives to test quality of derivatives for all
	mathematical functions
	- Enabled SpecialMatrix and IndexedArray to be assigned to an
	active scalar expression
	- Added fmax and fmin functions (even if C++11 not used)
	- Added atan2 support
	- C++11 on non-Mac platforms uses thread_local keyword instead of
	C++98 compiler extensions
	- Matrix multiplication on active special matrices implemented by
	copying them to a dense Array<2,Real,true>. Very inefficient, but
	it works.
	- Matrix multiplication on inactive triangular and "square"
	matrices now works by converting to them to a dense Array<2,Real,false>.
	- Added alias detection in IndexedArray
	- Alias detection in IndexedArray and SpecialMatrix can be
	deactivated with ADEPT_NO_ALIAS_CHECKING
	- Added "eval" function to evaluate an expression that might be
	subject to aliasing

version 1.9.9 (August 2017)
	- Put on GitHub as rjhogan/Adept-2
	- Added Expression::next_value_contiguous for faster inner loops
	in the case that all expressions have a contiguous and increasing
	inner dimension
	- Preliminary vectorization via Packet class and
	Expression::next_packet
	- Vectorized forward Jacobian calculation using packets
	- Split Expression.h into also UnaryOperation.h and BinaryOperation.h
	- Fixed bug in matmul.h that causes failure if matrix in
	matrix-vector multiplication is strided in both dimensions
	- Added move semantics if C++11 enabled

version 1.9.8 (April 2016):
	- Completed FixedArray.h and tested for active arguments
	- Added array_shortcuts for FixedArrays: (a)VectorX, (a)MatrixXX
	- Added array_shortcuts for Arrays: (a)ArrayXD (for X = 3 to 7)
	- interp permits general Expression arguments

version 1.9.7 (April 2016):
	- Nearly completed FixedArray.h

version 1.9.6 (March 2016):
	- Started FixedArray.h

version 1.9.5 (March 2016):
	- Fixed add_derivative_dependence and append_derivative_dependence
	when applied to elements of arrays
	- Added ADEPT_BOUNDS_CHECKING capability, and fixed IndexedArray
	to work with this
	- Now call BLAS and LAPACK (Fortran) routines, rather than C-BLAS
	and LAPACKE functions
	- Added matrix multiplication benchmark program
	- Added IndexedArray for dimensions up to 7
	- Added Array::data() and Array::const_data() for direct access
	- Added Array::subset(); slightly more concise than using "range"

version 1.9.4 (January 2016):
	- Completed changes to documentation in doc directory
	- Added control/inquiry of settings, e.g. set_max_blas_threads()
	and configuration()

version 1.9.3 (December 2015):
	- Added "max" and "min" as binary operators (note that "maxval"
	and "minval" are reduction operators as in Fortran)

version 1.9.2 (December 2015):
	- Added ActiveConstReference type for active constant references

version 1.9.1 (November 2015):
	- New matmul.h/matmul.cpp - not yet complete

version 1.9.0 (November 2015):
	- SUBSTANTIAL REWRITE TO INCORPORATE ARRAY FUNCTIONALITY

version 1.1 (June 2015):
	- Added ./configure script using autotools
	- Added support for additional mathematical functions: asinh,
	acosh, atanh, expm1, log1p, cbrt, erf, erfc, exp2, log2
	- Changed license from GNU General Public License to Apache
	License, Version 2.0
	- Jacobian calculation uses OpenMP parallelization
	- Removed multiscatter example code
	- New benchmarking program in benchmark/ that compares to other
	automatic differentiation tools if available
	- Fixed bug so that gaps in the gradient list now merge properly
	- Provided capability to compile code without an external library,
	to facilitate porting to Windows
	- Added programs in test/ demonstrating checkpointing,
	thread-safety and compiling without an external library

version 1.0 (September 2013):
	- Very many internal changes and added features
	- Detailed documentation in the doc/ directory
	- Removed the LIFO requirement on the order with which aReal
	objects ought to be created and destroyed
	- For users of version 0.9, the main change to the interface is
	that the Stack::start() member function is no longer supported;
	rather you should call the Stack::new_recording() member function
	*after* the independent variables have been initialized but
	*before* any mathematical operations are performed using them

version 0.9:
	- First public release<|MERGE_RESOLUTION|>--- conflicted
+++ resolved
@@ -2,13 +2,10 @@
 	- Fix bug in Array::alignment_offset affecting causing occasional
 	crashes reduce and assign operations due to unaligned AVX access,
 	now tested in test_packet_operations
-<<<<<<< HEAD
 	- Added Conjugate-Gradient and L-BFGS minimization methods, both
 	bounded and unbounded methods
-=======
 	- Disabled vectorization on 32-bit ARM NEON targets as there are
 	insufficient floating-point intrinsics
->>>>>>> 66389854
 
 version 2.0.8 (22 August 2020)
 	- Added adept_optimize.h header file providing minimization
